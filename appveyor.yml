build: false

environment:
  matrix:
    - PYTHON: "C:\\Python36-x64"
      PYTHON_VERSION: "3.6.10"
      PYTHON_ARCH: "64"
      MINICONDA: C:\Miniconda3
    - PYTHON: "C:\\Python37-x64"
      PYTHON_VERSION: "3.7.7"
      PYTHON_ARCH: "64"
      MINICONDA: C:\Miniconda3
    - PYTHON: "C:\\Python38-x64"
      PYTHON_VERSION: "3.8.3"
      PYTHON_ARCH: "64"
      MINICONDA: C:\Miniconda3

init:
  - "ECHO %PYTHON% %PYTHON_VERSION% %PYTHON_ARCH% %MINICONDA%"
  - "set PATH=%MINICONDA%;%MINICONDA%\\Scripts;%PATH%"

  - conda config --set always_yes yes --set changeps1 no
  # Useful for debugging any issues with conda
  - conda info -a
  # Replace dep1 dep2 ... with your dependencies
<<<<<<< HEAD
  - conda install -c r r r-rmarkdown r-ggplot2 r-plotly
  # Install conda-forge packages
  - conda config --add channels conda-forge
  - conda install -c conda-forge pandoc
=======
  - conda install -c r r r-knitr
>>>>>>> f1aef9ff

install:
  - "%PYTHON%/Scripts/pip.exe install autopep8 pep8"
  - "%PYTHON%/Scripts/pip.exe install .[all]"

test_script:
  - "run_tests.bat"<|MERGE_RESOLUTION|>--- conflicted
+++ resolved
@@ -23,14 +23,8 @@
   # Useful for debugging any issues with conda
   - conda info -a
   # Replace dep1 dep2 ... with your dependencies
-<<<<<<< HEAD
   - conda install -c r r r-rmarkdown r-ggplot2 r-plotly
-  # Install conda-forge packages
-  - conda config --add channels conda-forge
   - conda install -c conda-forge pandoc
-=======
-  - conda install -c r r r-knitr
->>>>>>> f1aef9ff
 
 install:
   - "%PYTHON%/Scripts/pip.exe install autopep8 pep8"
