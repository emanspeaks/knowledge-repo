import os
import subprocess

__all__ = [
    "__author__",
    "__author_email__",
    "__version__",
    "__git_uri__",
    "__dependencies__",
    "__optional_dependencies__",
]

__author__ = """
    Erik Ritter (maintainer),
    Henry Wu,
    Jing Guo,
    Mengting Li,
    John Bodley,
    Bill Ulammandakh,
    Naoya Kanai,
    Robert Chang,
    Dan Frank,
    Chetan Sharma,
    Matthew Wardrop
    """

__author_email__ = """
    erik.ritter@airbnb.com,
    henry.wu@airbnb.com,
    jing.guo@airbnb.com,
    mengting.li@airbnb.com,
    john.bodley@airbnb.com,
    bill.ulammandakh@airbnb.com,
    naoya.kanai@airbnb.com,
    robert.chang@airbnb.com,
    dan.frank@airbnb.com,
    chetan.sharma@airbnb.com,
    mpwardrop@gmail.com
    """

__version__ = "0.9.2"

try:
    with open(os.devnull, "w") as devnull:
        __version__ += "_" + subprocess.check_output(
            ["git", "rev-parse", "HEAD"], shell=False, stderr=devnull
        ).decode("utf-8").replace("\n", "")
except Exception as e:
    print(f"Exception encountered: {e}")
    pass

__git_uri__ = "https://github.com/airbnb/knowledge-repo.git"

# These are the core dependencies, and should include all packages needed
# for accessing repositories and running a non-server-side instance of the
# flask application. Optional dependencies for converters/etc should be
# defined elsewhere.
__dependencies__ = [
    # Knowledge Repository Dependencies
    "pyyaml==6.0",  # Yaml parser and utilities
    "markdown==3.3.4",  # Markdown conversion utilities
    "pygments==2.10.0",  # Code highlighting support in markdown
    "gitpython==3.1.18",  # Git abstraction
    "tabulate==0.8.9",  # Rendering prettily in knowledge_repo script
    "cooked_input",  # Used for interactive input from user in CLI tooling
    "requests",  # Used for downloading images
    "ipython_genutils",  # Used by Markdown conversion utilities
    "multiprocess",  # Temp solutuion to fix serilization issue
    "importlib-metadata<=4.13.0",
    # Flask App Dependencies
    "flask<=2.1.2",  # Main flask framework
    "flask_login<=0.6.1",  # User management framework
    "flask_principal",  # Permissions management framework
    "flask_mail",  # Mail client and utilities
    "Flask-Migrate",  # Database migration utilities
    "sqlalchemy==1.4.37",  # Database abstractions
    "jinja2>=2.7,<=3.0.3",  # Templating engine
    "werkzeug>=1.0,<=2.0.3",  # Development webserver
    "gunicorn",  # Deployed webserver
    "inflection",  # String transformation library
    "pillow",  # Image thumbnailing
    "weasyprint==54.3",  # Post PDF download option
<<<<<<< HEAD
    "botocore",  # aws s3 integration
    "boto3",  # aws s3 integration
    "gcloud==0.18.3",  # google cloud storage integration
=======
    "botocore==1.29.37",  # aws s3 integration
    "boto3==1.26.37",  # aws s3 integration
>>>>>>> dcd12fd5
    "s3path==0.3.4",  # aws s3 path analysis
    "notion-client==2.0.0",  # notion integration
]

__optional_dependencies__ = {
    # ipynb notebook conversion suport
    "ipynb": ["nbformat", "nbconvert[execute]<6.0.0", "traitlets"],
    # PDF to image conversion used by app
    "pdf": [
        "PyPDF2==2.1.1",  # image for parsing PDFs to images
        "wand==0.6.7",  # imagemagick integration for image uploading
    ],
    # Optional OAuth library for external authentication support
    "oauth": ["requests_oauthlib"],
    # Optional ldap library for ldap authentication
    "ldap": ["ldap3"],
    # Testing dependencies
    "dev": [
        "beautifulsoup4",  # HTML/XML parser
        "coverage",  # Documentation coverage tester
        "nose",  # Testing framework
        "pep8",  # PEP8
        "pycodestyle",  # PEP8 conformance
    ],
}

__optional_dependencies__["all"] = [
    dep for deps in __optional_dependencies__.values() for dep in deps
]<|MERGE_RESOLUTION|>--- conflicted
+++ resolved
@@ -80,14 +80,9 @@
     "inflection",  # String transformation library
     "pillow",  # Image thumbnailing
     "weasyprint==54.3",  # Post PDF download option
-<<<<<<< HEAD
-    "botocore",  # aws s3 integration
-    "boto3",  # aws s3 integration
     "gcloud==0.18.3",  # google cloud storage integration
-=======
     "botocore==1.29.37",  # aws s3 integration
     "boto3==1.26.37",  # aws s3 integration
->>>>>>> dcd12fd5
     "s3path==0.3.4",  # aws s3 path analysis
     "notion-client==2.0.0",  # notion integration
 ]
